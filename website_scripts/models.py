from datetime import datetime, timedelta
from flask_login import UserMixin
from sqlalchemy.dialects.mysql import MEDIUMINT

from .extensions import db
from . import security_util, hashing_util, totp_util, qol_util, input_sanitization


class Publisher(db.Model):
    __tablename__ = "publishers"
    id = db.Column(db.Integer, primary_key=True)
    category_id = db.Column(db.Integer, db.ForeignKey("categories.id"), nullable=False)

    name = db.Column(db.String(150), nullable=False)
    feed_url = db.Column(db.String(200))
    site_url = db.Column(db.String(200))

    favicon_url = db.Column(db.String(100), nullable=True)


class Category(db.Model):
    __tablename__ = "categories"
    id = db.Column(db.Integer, autoincrement=True, primary_key=True)
    name = db.Column(db.String(15), nullable=False, unique=True)


class Tag(db.Model):
    __tablename__ = "tags"
    id = db.Column(db.Integer, primary_key=True, autoincrement=True)
    story_id = db.Column(
        db.Integer, db.ForeignKey("stories.id", ondelete="CASCADE"), nullable=False
    )
    tag = db.Column(db.String(30), nullable=False)

    __table_args__ = (
        # ensure we don’t get duplicate tags on the same story
        db.UniqueConstraint("story_id", "tag", name="uq_story_tag"),
    )

    # back-ref for convenience
    story = db.relationship("Story", back_populates="tags")


class Story(db.Model):
    __tablename__ = "stories"
    id = db.Column(db.Integer, autoincrement=True, primary_key=True)

    title = db.Column(db.String(250), nullable=False)
    description = db.Column(
        db.String(500), nullable=False, default="No description was provided."
    )
<<<<<<< HEAD
    lang = db.Column(
        db.String(2), nullable=False, default="en"
    )  # this could be an individual table
=======
    lang = db.Column(db.String(2), nullable=False, default="en")  # this could be an individual table
>>>>>>> c5b18944
    author = db.Column(db.String(150))  # this could be an individual table
    gpt_summary = db.Column(db.JSON)  # this could be an individual table

    url = db.Column(db.String(512), nullable=False)
<<<<<<< HEAD
    url_hash = db.Column(
        db.LargeBinary(16), nullable=False, unique=True
    )  # this is used so we don't add repeated stories to the database (improved index because it's a LargeBinary)
=======
    url_hash = db.Column(db.LargeBinary(16), nullable=False, unique=True)  # this is used so we don't add repeated stories to the database (improved index because it's a LargeBinary)
>>>>>>> c5b18944

    pub_date = db.Column(db.DateTime, nullable=False)
    has_image = db.Column(db.Boolean, default=False)
    created_at = db.Column(db.DateTime, default=datetime.utcnow)

    category_id = db.Column(db.Integer, db.ForeignKey("categories.id"), nullable=False)
    publisher_id = db.Column(db.Integer, db.ForeignKey("publishers.id"), nullable=False)

    # pull in all tags that reference this story
    tags = db.relationship(
        "Tag",
        back_populates="story",
        cascade="all, delete-orphan",
        lazy="dynamic",
    )

    # Relationships
    reactions = db.relationship("StoryReaction", backref="story", lazy=True)
    stats = db.relationship("StoryStats", backref="story", uselist=False, lazy="joined")
    category = db.relationship("Category", backref="story")
    publisher = db.relationship("Publisher", backref="story")
    
    country_id = db.Column(db.Integer, db.ForeignKey("countries.id"), nullable=True)
    country = db.relationship("Country", backref="story", lazy="joined")

    country_id = db.Column(db.Integer, db.ForeignKey("countries.id"), nullable=True)
    country = db.relationship("Country", backref="story", lazy="joined")

    def get_public_id(self) -> str:
        return hashing_util.binary_to_md5_hex(self.url_hash)

    def get_image_url(self) -> str:
        return (
            f"https://bucket.infomundi.net/stories/{self.category.name}/{self.get_public_id()}.avif"
            if self.has_image
            else ""
        )

    @property
    def image_url(self) -> str:
        return self.get_image_url()

    def to_dict(self) -> dict:
        return {
            "story_id": self.get_public_id(),
            "id": self.id,
            "title": self.title,
            "tags": [tag.tag for tag in self.tags],
            "author": self.author,
            "description": self.description or "",
            "views": self.stats.views if self.stats else 0,
            "likes": self.stats.likes if self.stats else 0,
            "dislikes": self.stats.dislikes if self.stats else 0,
            "url": self.url,
            "pub_date": self.pub_date,
            "publisher": {
                "name": input_sanitization.clean_publisher_name(self.publisher.name),
                "url": self.publisher.site_url,
                "favicon_url": self.publisher.favicon_url,
            },
            "image_url": self.get_image_url(),
        }


class StoryReaction(db.Model):
    __tablename__ = "story_reactions"
    id = db.Column(db.Integer, autoincrement=True, primary_key=True)

    story_id = db.Column(db.Integer, db.ForeignKey("stories.id", ondelete="CASCADE"))
    user_id = db.Column(db.Integer, db.ForeignKey("users.id", ondelete="CASCADE"))

    action = db.Column(db.String(7), nullable=False)  # 'like', 'dislike', 'report'
    created_at = db.Column(db.DateTime, server_default=db.func.current_timestamp())

    __table_args__ = (
        db.UniqueConstraint("story_id", "user_id", "action", name="unique_reaction"),
    )


class StoryStats(db.Model):
    __tablename__ = "story_stats"
    story_id = db.Column(
        db.Integer, db.ForeignKey("stories.id", ondelete="CASCADE"), primary_key=True
    )
    dislikes = db.Column(db.Integer, default=0)
    views = db.Column(db.Integer, default=0)
    likes = db.Column(db.Integer, default=0)


class User(db.Model, UserMixin):
    __tablename__ = "users"
    id = db.Column(db.Integer, autoincrement=True, primary_key=True)
    public_id = db.Column(db.LargeBinary(16), nullable=False, unique=True)

    # User Account Data
    username = db.Column(db.String(25), nullable=False, unique=True)
    email_fingerprint = db.Column(
        db.LargeBinary(32), nullable=False, unique=True
    )  # SHA-256 HMAC
    email_encrypted = db.Column(db.LargeBinary(120), nullable=False)  # AES-GCM

    role = db.Column(db.String(15), default="user")
    password = db.Column(db.String(150), nullable=False)
    session_version = db.Column(db.Integer, default=0)
    created_at = db.Column(db.DateTime, default=db.func.current_timestamp())
    last_login = db.Column(db.DateTime)

    # Profile
    display_name = db.Column(db.String(40))
    profile_description = db.Column(db.String(1500))

    # Calculated later on
    has_avatar = db.Column(db.Boolean, default=False)
    has_banner = db.Column(db.Boolean, default=False)
    has_wallpaper = db.Column(db.Boolean, default=False)

    # Contact info
    website_url = db.Column(db.String(120))
    public_email = db.Column(db.String(120))
    # External links
    twitter_url = db.Column(db.String(80))
    instagram_url = db.Column(db.String(80))
    linkedin_url = db.Column(db.String(80))
    # Level and privacy
    level = db.Column(db.Integer, default=0)
    level_progress = db.Column(db.Integer, default=0)

    # Privacy settings
    profile_visibility = db.Column(
        db.Boolean, default=False
    )  # 0 = public // 1 = login-only // 2 = friends-only // 3 = private
    notification_type = db.Column(
        db.Boolean, default=False
    )  # 0 = all // 1 = important-only // 2 = none

    # Account Registration
    is_enabled = db.Column(db.Boolean, default=False)
    is_thirdparty_auth = db.Column(db.Boolean, default=False)
    register_token = db.Column(db.LargeBinary(16))
    register_token_timestamp = db.Column(
        db.DateTime, default=db.func.current_timestamp()
    )

    # Account Recovery
    in_recovery = db.Column(db.Boolean, default=False)
    recovery_token = db.Column(db.LargeBinary(16))
    recovery_token_timestamp = db.Column(db.DateTime)

    # Account Deletion
    delete_token = db.Column(db.LargeBinary(16))
    delete_token_timestamp = db.Column(db.DateTime)

    # Activity
    is_online = db.Column(db.Boolean, default=False)
    last_activity = db.Column(db.DateTime, default=db.func.current_timestamp())

    # Totp
    is_totp_enabled = db.Column(db.Boolean, default=False)
    totp_secret = db.Column(db.LargeBinary(120))  # AES/GCM

    totp_recovery = db.Column(db.String(150))  # Argon2id

    is_mail_twofactor_enabled = db.Column(db.Boolean, default=False)
    mail_twofactor_code = db.Column(db.Integer)
    mail_twofactor_timestamp = db.Column(db.DateTime)

    # messaging pk
    public_key_jwk = db.Column(db.JSON, nullable=True)

    country_id = db.Column(db.Integer, db.ForeignKey("countries.id"), nullable=True)
    state_id = db.Column(db.Integer, db.ForeignKey("states.id"), nullable=True)
    city_id = db.Column(db.Integer, db.ForeignKey("cities.id"), nullable=True)

    country = db.relationship("Country", backref="users", lazy="joined")
    state = db.relationship("State", backref="users", lazy="joined")
    city = db.relationship("City", backref="users", lazy="joined")

    def get_public_id(self):
        return security_util.uuid_bytes_to_string(self.public_id)

    def get_picture(self, category: str) -> str:
        if category not in ("avatar", "banner", "wallpaper"):
            return ""

        if category == "avatar":
            if not self.has_avatar:
                return "/static/img/avatar.webp"
            path = "users"
        elif category == "banner":
            if not self.has_banner:
                return ""
            path = "banners"
        else:
            if not self.has_wallpaper:
                return ""
            path = "wallpapers"

        return f"https://bucket.infomundi.net/{path}/{self.get_public_id()}.webp"

    @property
    def avatar_url(self) -> str:
        return self.get_picture("avatar")

    @property
    def banner_url(self) -> str:
        return self.get_picture("banner")

    @property
    def wallpaper_url(self) -> str:
        return self.get_picture("wallpaper")

    def enable(self):
        self.is_enabled = True
        self.register_token = None
        self.register_token_timestamp = None
        db.session.commit()

    def disable(self):
        self.is_enabled = False
        db.session.commit()

    def set_password(self, password: str):
        self.password = hashing_util.string_to_argon2_hash(password)
        db.session.commit()

    def set_email(self, email):
        self.email_encrypted = security_util.encrypt(email)
        self.email_fingerprint = hashing_util.generate_hmac_signature(email)
        db.session.commit()

    def check_password(self, password: str) -> bool:
        return hashing_util.argon2_verify_hash(self.password, password)

    def get_id(self):
        return str(self.id)

    def purge_totp(self):
        self.is_totp_enabled = False
        self.totp_secret = None
        self.totp_recovery = None
        db.session.commit()

    def setup_totp(self, totp_secret) -> str:
        totp_recovery_token = security_util.generate_nonce()

        self.totp_recovery = hashing_util.string_to_argon2_hash(totp_recovery_token)
        self.totp_secret = security_util.encrypt(totp_secret)
        self.is_mail_twofactor_enabled = False
        self.is_totp_enabled = True
        db.session.commit()

        return totp_recovery_token

    def check_totp(self, code: str, recovery_token: str = "") -> bool:
        if recovery_token:
            if not hashing_util.argon2_verify_hash(self.totp_recovery, recovery_token):
                return False

            self.purge_totp()
            return True

        return totp_util.verify_totp(security_util.decrypt(self.totp_secret), code)

    def setup_mail_twofactor(self) -> str:
        self.purge_totp()  # Removes totp-based two factor
        self.is_mail_twofactor_enabled = True

        # Changes totp recovery
        totp_recovery = security_util.generate_nonce()
        self.totp_recovery = hashing_util.string_to_argon2_hash(totp_recovery)

        db.session.commit()
        return totp_recovery

    def check_mail_twofactor(self, code: str, recovery_token: str = "") -> bool:
        if recovery_token:
            if not hashing_util.argon2_verify_hash(self.totp_recovery, recovery_token):
                return False

        if str(
            self.mail_twofactor_code
        ) != code or not qol_util.is_date_within_threshold_minutes(
            self.mail_twofactor_timestamp, 15
        ):
            return False

        self.mail_twofactor_code = None
        self.mail_twofactor_timestamp = None
        db.session.commit()
        return True

    def check_is_online(self):
        now = datetime.utcnow()
        online_threshold = timedelta(minutes=3)

        self.is_online = (now - self.last_activity) <= online_threshold
        db.session.commit()

        return self.is_online

    def get_platform_username(self, platform: str):
        if platform == "linkedin":
            url = self.linkedin_url
        elif platform == "instagram":
            url = self.instagram_url
        else:
            url = self.twitter_url

        return input_sanitization.extract_username_from_thirdparty_platform_url(url)[
            1
        ]  # [1] here is the username


class UserStoryView(db.Model):
    __tablename__ = "user_story_views"
    id = db.Column(db.Integer, primary_key=True)
    user_id = db.Column(
        db.Integer, db.ForeignKey("users.id", ondelete="CASCADE"), nullable=False
    )
    story_id = db.Column(
        db.Integer, db.ForeignKey("stories.id", ondelete="CASCADE"), nullable=False
    )
    viewed_at = db.Column(db.DateTime, default=datetime.utcnow, nullable=False)

    user = db.relationship("User", backref="story_views", lazy="joined")
    story = db.relationship("Story", backref="user_views", lazy="joined")


class UserReport(db.Model):
    __tablename__ = "user_reports"

    id = db.Column(db.Integer, primary_key=True, autoincrement=True)

    reporter_id = db.Column(
        db.Integer, db.ForeignKey("users.id", ondelete="CASCADE"), nullable=False
    )
    reported_id = db.Column(
        db.Integer, db.ForeignKey("users.id", ondelete="CASCADE"), nullable=False
    )

    category = db.Column(
        db.Enum(
            "spam",
            "harassment",
            "hate_speech",
            "inappropriate",
            "other",
            name="report_category_enum",
        ),
        nullable=False,
        default="other",
        index=True,
    )

    reason = db.Column(db.String(500), nullable=True)

    status = db.Column(db.String(20), nullable=False, default="pending")
    created_at = db.Column(db.DateTime, default=datetime.utcnow, nullable=False)
    reviewed_at = db.Column(db.DateTime, nullable=True)

    # relationships for easy backrefs
    reporter = db.relationship(
        "User", foreign_keys=[reporter_id], backref="reports_made", lazy="joined"
    )
    reported = db.relationship(
        "User", foreign_keys=[reported_id], backref="reports_received", lazy="joined"
    )
    __table_args__ = (
        # no more duplicate reports in the same category!
        db.UniqueConstraint(
            "reporter_id", "reported_id", "category", name="uq_user_report_category"
        ),
    )

    def to_dict(self):
        return {
            "id": self.id,
            "category": self.category,
            "reason": self.reason,
            "status": self.status,
            "createdAt": self.created_at.isoformat(),
            "reviewedAt": self.reviewed_at.isoformat() if self.reviewed_at else None,
        }


class UserBlock(db.Model):
    __tablename__ = "user_blocks"
    id = db.Column(db.Integer, primary_key=True, autoincrement=True)

    blocker_id = db.Column(
        db.Integer, db.ForeignKey("users.id", ondelete="CASCADE"), nullable=False
    )
    blocked_id = db.Column(
        db.Integer, db.ForeignKey("users.id", ondelete="CASCADE"), nullable=False
    )

    created_at = db.Column(db.DateTime, default=datetime.utcnow)

    blocker = db.relationship(
        "User", foreign_keys=[blocker_id], backref=db.backref("blocks_made")
    )

    blocked = db.relationship(
        "User", foreign_keys=[blocked_id], backref=db.backref("blocked_by")
    )

    __table_args__ = (
        # one block per pair
        db.UniqueConstraint("blocker_id", "blocked_id", name="uq_user_block"),
    )


class Friendship(db.Model):
    __tablename__ = "friendships"
    id = db.Column(db.Integer, primary_key=True, autoincrement=True)

    created_at = db.Column(db.DateTime, default=db.func.current_timestamp())
    # 'pending', 'accepted', 'rejected'
    status = db.Column(db.String(10), nullable=False, default="pending")
    accepted_at = db.Column(db.DateTime)

    user_id = db.Column(db.Integer, db.ForeignKey("users.id"), nullable=False)
    friend_id = db.Column(db.Integer, db.ForeignKey("users.id"), nullable=False)

    __table_args__ = (
        db.UniqueConstraint("user_id", "friend_id", name="unique_friendship"),
    )

    user = db.relationship(
        "User",
        foreign_keys=[user_id],
        backref=db.backref("user_friendships", lazy="dynamic"),
    )
    friend = db.relationship(
        "User",
        foreign_keys=[friend_id],
        backref=db.backref("friend_friendships", lazy="dynamic"),
    )


class SiteStatistics(db.Model):
    __tablename__ = "site_statistics"
    id = db.Column(db.Integer, primary_key=True, autoincrement=True)

    created_at = db.Column(db.DateTime, default=datetime.utcnow)

    last_updated_message = db.Column(db.String(15), nullable=False)
    total_countries_supported = db.Column(db.Integer, nullable=False)
    total_news = db.Column(db.Integer, nullable=False)
    total_feeds = db.Column(db.Integer, nullable=False)
    total_users = db.Column(db.Integer, nullable=False)
    total_comments = db.Column(db.Integer, nullable=False)
    total_clicks = db.Column(db.Integer, nullable=False)


class Comment(db.Model):
    __tablename__ = "comments"
    id = db.Column(db.Integer, primary_key=True, autoincrement=True)

    # Unique page identifier (MD5)
    page_hash = db.Column(db.LargeBinary(16), nullable=False)

    # Commeting user
    user_id = db.Column(
        db.Integer, db.ForeignKey("users.id", ondelete="SET NULL"), nullable=True
    )

    # Save story id if it's a story
    story_id = db.Column(
        db.Integer, db.ForeignKey("stories.id", ondelete="SET NULL"), nullable=True
    )

    # Means it's a reply
    parent_id = db.Column(
        db.Integer, db.ForeignKey("comments.id", ondelete="CASCADE"), nullable=True
    )

    content = db.Column(db.String(1000), nullable=False)
    url = db.Column(db.String(100))  # URL where to find the comment
    is_flagged = db.Column(db.Boolean, default=False)
    is_edited = db.Column(db.Boolean, default=False)
    is_deleted = db.Column(db.Boolean, default=False)

    created_at = db.Column(db.DateTime, default=datetime.utcnow)
    updated_at = db.Column(
        db.DateTime, default=datetime.utcnow, onupdate=datetime.utcnow
    )
    deleted_at = db.Column(db.DateTime)

    # Relationships
    replies = db.relationship(
        "Comment",
        backref=db.backref("parent", remote_side=[id]),
        lazy="dynamic",
        cascade="all, delete-orphan",
    )
    # one-to-one link to stats
    stats = db.relationship(
        "CommentStats",
        back_populates="comment",
        uselist=False,
        cascade="all, delete-orphan",
    )
    reactions = db.relationship("CommentReaction", backref="comment", lazy="dynamic")
    user = db.relationship("User", backref="comments")


class CommentReaction(db.Model):
    __tablename__ = "comment_reactions"

    id = db.Column(db.Integer, primary_key=True, autoincrement=True)
    comment_id = db.Column(
        db.Integer, db.ForeignKey("comments.id", ondelete="CASCADE"), nullable=False
    )
    user_id = db.Column(
        db.Integer, db.ForeignKey("users.id", ondelete="CASCADE"), nullable=False
    )

    action = db.Column(db.String(7), nullable=False)  # 'like', 'dislike', 'report'
    created_at = db.Column(db.DateTime, default=datetime.utcnow)

    __table_args__ = (
        db.UniqueConstraint("comment_id", "user_id", name="unique_comment_reaction"),
    )


class CommentStats(db.Model):
    __tablename__ = "comment_stats"

    # one row per comment
    comment_id = db.Column(
        db.Integer, db.ForeignKey("comments.id", ondelete="CASCADE"), primary_key=True
    )
    likes = db.Column(db.Integer, default=0, nullable=False)
    dislikes = db.Column(db.Integer, default=0, nullable=False)

    # backref to access from Comment
    comment = db.relationship("Comment", back_populates="stats", uselist=False)


class Stocks(db.Model):
    __tablename__ = "stocks"

    id = db.Column(db.Integer, primary_key=True, autoincrement=True)
    country_name = db.Column(db.String(40), nullable=False)
    data = db.Column(db.JSON, nullable=False)


class Currencies(db.Model):
    __tablename__ = "currencies"

    id = db.Column(db.Integer, primary_key=True, autoincrement=True)
    data = db.Column(db.JSON, nullable=False)


class Crypto(db.Model):
    __tablename__ = "crypto"

    id = db.Column(db.Integer, primary_key=True, autoincrement=True)
    data = db.Column(db.JSON, nullable=False)


class Notification(db.Model):
    __tablename__ = "notifications"
    id = db.Column(db.Integer, primary_key=True, autoincrement=True)

    # Which user will receive this notification
    user_id = db.Column(
        db.Integer, db.ForeignKey("users.id", ondelete="CASCADE"), nullable=False
    )
    user = db.relationship("User", backref=db.backref("notifications", lazy="dynamic"))

    # A simple enum or string to categorize
    type = db.Column(db.String(20), nullable=False)
    # "default", "new_comment", "comment_reply", "comment_reaction", "friend_request", "friend_accepted", "friend_status", "mentions", "security", "profile_edit"

    # Optional foreign keys to domain objects
    comment_id = db.Column(
        db.Integer, db.ForeignKey("comments.id", ondelete="CASCADE"), nullable=True
    )
    friendship_id = db.Column(
        db.Integer, db.ForeignKey("friendships.id", ondelete="CASCADE"), nullable=True
    )

    # Friendly message or metadata
    message = db.Column(db.String(255), nullable=False)
    url = db.Column(db.String(512), nullable=True)  # link to view the item

    is_read = db.Column(db.Boolean, default=False, nullable=False)
    read_at = db.Column(db.DateTime)
    created_at = db.Column(db.DateTime, default=datetime.utcnow, nullable=False)


class Bookmark(db.Model):
    __tablename__ = "bookmarks"
    id = db.Column(db.Integer, primary_key=True, autoincrement=True)
    user_id = db.Column(
        db.Integer,
        db.ForeignKey("users.id", ondelete="CASCADE"),
        nullable=False,
    )
    story_id = db.Column(
        db.Integer,
        db.ForeignKey("stories.id", ondelete="CASCADE"),
        nullable=False,
    )
    created_at = db.Column(
        db.DateTime, default=db.func.current_timestamp(), nullable=False
    )

    __table_args__ = (
        # one bookmark per (user, story)
        db.UniqueConstraint("user_id", "story_id", name="uq_user_story_bookmark"),
    )


class Message(db.Model):
    __tablename__ = "messages"
    id = db.Column(db.Integer, primary_key=True, autoincrement=True)
    sender_id = db.Column(db.Integer, db.ForeignKey("users.id"), nullable=False)
    receiver_id = db.Column(db.Integer, db.ForeignKey("users.id"), nullable=False)
    content_encrypted = db.Column(db.Text, nullable=False)  # ciphertext (e.g. Base64)
    timestamp = db.Column(db.DateTime, default=datetime.utcnow)
    delivered_at = db.Column(db.DateTime, default=None, nullable=True)
    read_at = db.Column(db.DateTime, default=None, nullable=True)

    parent_id = db.Column(db.Integer, db.ForeignKey("messages.id"), nullable=True)
    replied_to = db.relationship("Message", remote_side=[id], uselist=False)

    # Relationships (for convenience, if needed)
    sender = db.relationship(
        "User", foreign_keys=[sender_id], backref="sent_messages", lazy=True
    )
    receiver = db.relationship(
        "User", foreign_keys=[receiver_id], backref="received_messages", lazy=True
    )


class Region(db.Model):
    __tablename__ = "regions"
    id = db.Column(db.Integer, autoincrement=True, primary_key=True)
    name = db.Column(db.String(100), nullable=False)
    translations = db.Column(db.Text)
    created_at = db.Column(db.DateTime, default=None)
    updated_at = db.Column(
        db.DateTime,
        default=db.func.current_timestamp(),
        onupdate=db.func.current_timestamp(),
    )
    flag = db.Column(db.Boolean, default=True)
    wikiDataId = db.Column(db.String(255), comment="Rapid API GeoDB Cities")

    subregions = db.relationship("Subregion", backref="parent_region", lazy=True)
    countries = db.relationship("Country", backref="region", lazy=True)


class Subregion(db.Model):
    __tablename__ = "subregions"
    id = db.Column(db.Integer, autoincrement=True, primary_key=True)
    name = db.Column(db.String(100), nullable=False)
    translations = db.Column(db.Text)
    region_id = db.Column(db.Integer, db.ForeignKey("regions.id"), nullable=False)
    created_at = db.Column(db.DateTime, default=None)
    updated_at = db.Column(
        db.DateTime,
        default=db.func.current_timestamp(),
        onupdate=db.func.current_timestamp(),
    )
    flag = db.Column(db.Boolean, default=True)
    wikiDataId = db.Column(db.String(255), comment="Rapid API GeoDB Cities")

    countries = db.relationship("Country", backref="subregion", lazy=True)


class Country(db.Model):
    __tablename__ = "countries"
    id = db.Column(MEDIUMINT(unsigned=True), autoincrement=True, primary_key=True)
    name = db.Column(db.String(100), nullable=False)
    iso3 = db.Column(db.String(3))
    numeric_code = db.Column(db.String(3))
    iso2 = db.Column(db.String(2))
    phonecode = db.Column(db.String(255))
    capital = db.Column(db.String(255))
    currency = db.Column(db.String(255))
    currency_name = db.Column(db.String(255))
    currency_symbol = db.Column(db.String(255))
    tld = db.Column(db.String(255))
    native = db.Column(db.String(255))
    region_id = db.Column(db.Integer, db.ForeignKey("regions.id"), nullable=True)
    subregion_id = db.Column(db.Integer, db.ForeignKey("subregions.id"), nullable=True)
    nationality = db.Column(db.String(255))
    timezones = db.Column(db.Text)
    translations = db.Column(db.Text)
    latitude = db.Column(db.Numeric(10, 8))
    longitude = db.Column(db.Numeric(11, 8))
    emoji = db.Column(db.String(191))
    emojiU = db.Column(db.String(191))
    created_at = db.Column(db.DateTime, default=None)
    updated_at = db.Column(
        db.DateTime,
        default=db.func.current_timestamp(),
        onupdate=db.func.current_timestamp(),
    )
    flag = db.Column(db.Boolean, default=True)
    wikiDataId = db.Column(db.String(255), comment="Rapid API GeoDB Cities")

    states = db.relationship("State", backref="country", lazy=True)
    cities = db.relationship("City", backref="country", lazy=True)


class State(db.Model):
    __tablename__ = "states"
    id = db.Column(MEDIUMINT(unsigned=True), autoincrement=True, primary_key=True)
    name = db.Column(db.String(255), nullable=False)
    country_id = db.Column(db.Integer, db.ForeignKey("countries.id"), nullable=False)
    country_code = db.Column(db.String(2), nullable=False)
    fips_code = db.Column(db.String(255))
    iso2 = db.Column(db.String(255))
    type = db.Column(db.String(191))
    latitude = db.Column(db.Numeric(10, 8))
    longitude = db.Column(db.Numeric(11, 8))
    created_at = db.Column(db.DateTime, default=None)
    updated_at = db.Column(
        db.DateTime,
        default=db.func.current_timestamp(),
        onupdate=db.func.current_timestamp(),
    )
    flag = db.Column(db.Boolean, default=True)
    wikiDataId = db.Column(db.String(255), comment="Rapid API GeoDB Cities")

    cities = db.relationship("City", backref="state", lazy=True)


class City(db.Model):
    __tablename__ = "cities"
    id = db.Column(MEDIUMINT(unsigned=True), autoincrement=True, primary_key=True)
    name = db.Column(db.String(255), nullable=False)
    state_id = db.Column(db.Integer, db.ForeignKey("states.id"), nullable=False)
    state_code = db.Column(db.String(255), nullable=False)
    country_id = db.Column(db.Integer, db.ForeignKey("countries.id"), nullable=False)
    country_code = db.Column(db.String(2), nullable=False)
    latitude = db.Column(db.Numeric(10, 8), nullable=False)
    longitude = db.Column(db.Numeric(11, 8), nullable=False)
    created_at = db.Column(db.DateTime, default=datetime(2014, 1, 1, 6, 31, 1))
    updated_at = db.Column(
        db.DateTime,
        default=db.func.current_timestamp(),
        onupdate=db.func.current_timestamp(),
    )
    flag = db.Column(db.Boolean, default=True)
    wikiDataId = db.Column(db.String(255), comment="Rapid API GeoDB Cities")<|MERGE_RESOLUTION|>--- conflicted
+++ resolved
@@ -49,24 +49,16 @@
     description = db.Column(
         db.String(500), nullable=False, default="No description was provided."
     )
-<<<<<<< HEAD
     lang = db.Column(
         db.String(2), nullable=False, default="en"
     )  # this could be an individual table
-=======
-    lang = db.Column(db.String(2), nullable=False, default="en")  # this could be an individual table
->>>>>>> c5b18944
     author = db.Column(db.String(150))  # this could be an individual table
     gpt_summary = db.Column(db.JSON)  # this could be an individual table
 
     url = db.Column(db.String(512), nullable=False)
-<<<<<<< HEAD
     url_hash = db.Column(
         db.LargeBinary(16), nullable=False, unique=True
     )  # this is used so we don't add repeated stories to the database (improved index because it's a LargeBinary)
-=======
-    url_hash = db.Column(db.LargeBinary(16), nullable=False, unique=True)  # this is used so we don't add repeated stories to the database (improved index because it's a LargeBinary)
->>>>>>> c5b18944
 
     pub_date = db.Column(db.DateTime, nullable=False)
     has_image = db.Column(db.Boolean, default=False)
